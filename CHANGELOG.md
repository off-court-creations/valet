--- conflicted
+++ resolved
@@ -4,15 +4,10 @@
 
 ## Unreleased
 
-<<<<<<< HEAD
 ## [0.22.5]
 - Add `noSelect` prop to `Typography` to disable text selection
 - Use `Typography` `noSelect` for `Accordion` headers, `Tabs` labels, and `MetroSelect` options
-=======
-- Add `noSelect` prop to `Typography` to disable text selection
-- Use `Typography` `noSelect` for `Accordion` headers, `Tabs` labels, and `MetroSelect` options
 - Use `Typography` `noSelect` in `Button` and drop redundant selection overrides
->>>>>>> 2c40665b
 
 ## [0.22.4]
 - Add optional `tooltip` prop to `Tabs.Tab` for hover hints
